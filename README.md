--- conflicted
+++ resolved
@@ -1,17 +1,6 @@
 # IdiomApp
 
 WIP
-<<<<<<< HEAD
-=======
-
-## Features
-
-- **Interactive Graph Visualization**: View and manipulate graph structures with intuitive controls
-- **Streamlit Interface**: User-friendly interface for graph exploration
-- **AI-Powered Analysis**: Get insights about your graphs using Ollama LLM integration
-- **Text-to-Speech**: Listen to AI explanations with automatic language detection
-- **FastAPI Backend**: Alternative lightweight API for graph data integration
->>>>>>> e38ddd00
 
 ## Project Structure
 
